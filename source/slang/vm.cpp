--- conflicted
+++ resolved
@@ -513,13 +513,8 @@
         break;
 
     default:
-<<<<<<< HEAD
-        impl->size = 0;
-        SLANG_UNIMPLEMENTED_X("type sizing");
-=======
         SLANG_UNIMPLEMENTED_X("type sizing");
         UNREACHABLE(impl->size = 0);
->>>>>>> 784bd914
         break;
     }
 
@@ -602,12 +597,9 @@
 
             return getType(vmModule->vm, impl);
         }
-<<<<<<< HEAD
-=======
 
         UNREACHABLE(SLANG_UNEXPECTED("unimplemented"));
         UNREACHABLE_RETURN(VMType());
->>>>>>> 784bd914
         break;
     }
 }
@@ -871,11 +863,7 @@
         case kIROp_BufferStore:
             {
                 VMType resultType = decodeType(frame, &ip);
-<<<<<<< HEAD
-                /*UInt argCount =*/ decodeUInt(&ip);
-=======
                 /*UInt argCount = */decodeUInt(&ip);
->>>>>>> 784bd914
 
                 char* bufferData = decodeOperand<char*>(frame, &ip);
                 uint32_t index = decodeOperand<uint32_t>(frame, &ip);
@@ -1036,11 +1024,7 @@
                 // knowing too much about an instruction...
 
                 VMType resultType = decodeType(frame, &ip);
-<<<<<<< HEAD
-                /*UInt argCount =*/ decodeUInt(&ip);
-=======
                 /*UInt argCount = */decodeUInt(&ip);
->>>>>>> 784bd914
                 void* argPtrs[16] = { 0 };
                 auto leftOpnd = decodeOperandPtrAndType(frame, &ip);
                 auto type = leftOpnd.type;
@@ -1065,11 +1049,7 @@
         case kIROp_Mul:
             {
                 VMType type = decodeType(frame, &ip);
-<<<<<<< HEAD
-                /*UInt argCount =*/ decodeUInt(&ip);
-=======
                 /*UInt argCount = */decodeUInt(&ip);
->>>>>>> 784bd914
                 void* leftPtr = decodeOperandPtr<void>(frame, &ip);
                 void* rightPtr = decodeOperandPtr<void>(frame, &ip);
 
@@ -1091,11 +1071,7 @@
         case kIROp_Sub:
             {
                 VMType type = decodeType(frame, &ip);
-<<<<<<< HEAD
-                /*UInt argCount =*/ decodeUInt(&ip);
-=======
                 /*UInt argCount = */decodeUInt(&ip);
->>>>>>> 784bd914
                 void* leftPtr = decodeOperandPtr<void>(frame, &ip);
                 void* rightPtr = decodeOperandPtr<void>(frame, &ip);
 
